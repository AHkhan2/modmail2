--- conflicted
+++ resolved
@@ -25,15 +25,9 @@
 __version__ = '2.12.5'
 
 import asyncio
-<<<<<<< HEAD
-from datetime import datetime
-from os import listdir
-from textwrap import dedent
-=======
 import textwrap
 import datetime
 import os
->>>>>>> 49150df7
 from types import SimpleNamespace
 
 import discord
@@ -49,15 +43,10 @@
 from core.changelog import Changelog
 from core.clients import ModmailApiClient, SelfHostedClient
 from core.config import ConfigManager
-<<<<<<< HEAD
-from core.models import Bot
-from core.thread import ThreadManager
-=======
 from core.changelog import ChangeLog
 
 if os.name != 'nt':
     import uvloop
->>>>>>> 49150df7
 
 init()
 
@@ -132,33 +121,15 @@
               '││││ │ │││││├─┤││',
               '┴ ┴└─┘─┴┘┴ ┴┴ ┴┴┴─┘', sep='\n')
         print(f'v{__version__}')
-<<<<<<< HEAD
-        print('Authors: kyb3r, fourjr, Taaku18' + Style.RESET_ALL)
-        print(LINE + Fore.CYAN)
-=======
         print('Authors: kyb3r, fourjr' + Style.RESET_ALL)
         print(line)
->>>>>>> 49150df7
 
         for file in listdir('cogs'):
             if not file.endswith('.py'):
                 continue
             cog = f'cogs.{file[:-3]}'
-<<<<<<< HEAD
-            print(f'Loading {cog}')
-            try:
-                self.load_extension(cog)
-            except Exception:
-                print(f'Failed to load {cog}')
-
-    async def is_owner(self, user):
-        allowed = {int(x) for x in
-                   str(self.config.get('owners', '0')).split(',')}
-        return user.id in allowed
-=======
             print(Fore.CYAN + f'Loading {cog}' + Style.RESET_ALL)
             self.load_extension(cog)
->>>>>>> 49150df7
 
     async def logout(self):
         await self.session.close()
@@ -303,23 +274,6 @@
         coll = self.db.logs
         index_name = 'messages.content_text_messages.author.name_text'
 
-<<<<<<< HEAD
-        index_info = await coll.index_information()
-
-        # Backwards compatibility
-        old_index = 'messages.content_text'
-        if old_index in index_info:
-            print('Dropping old index:', old_index)
-            await coll.drop_index(old_index)
-
-        if index_name not in index_info:
-            print('Creating "text" index for logs collection.')
-            print('Name:', index_name)
-            await coll.create_index([
-                ('messages.content', 'text'),
-                ('messages.author.name', 'text')
-                ])
-=======
         if activity_type is not None and message:
             url = self.config.get('twitch_url', 'https://www.twitch.tv/discord-modmail/') if activity_type == ActivityType.streaming else None
             activity = discord.Activity(type=activity_type, name=message,
@@ -327,7 +281,6 @@
             await self.change_presence(activity=activity)
 
         self._connected.set()
->>>>>>> 49150df7
 
     async def on_ready(self):
         """Bot startup, sets uptime."""
@@ -680,16 +633,6 @@
         await self.wait_until_ready()
 
         if self.config.get('disable_autoupdates'):
-<<<<<<< HEAD
-            print('Autoupdates disabled.')
-            print(LINE)
-            return
-
-        if self.self_hosted and not self.config.get('github_access_token'):
-            print('GitHub access token not found.')
-            print('Autoupdates disabled.')
-            print(LINE)
-=======
             print(Fore.CYAN + 'Autoupdates disabled.' + Style.RESET_ALL)
             print(line)
             return
@@ -698,7 +641,6 @@
             print('Github access token not found.')
             print(Fore.CYAN + 'Autoupdates disabled.' + Style.RESET_ALL)
             print(line)
->>>>>>> 49150df7
             return
 
         while True:
@@ -738,12 +680,7 @@
 
 
 if __name__ == '__main__':
-<<<<<<< HEAD
-    uvloop.install()
-    bot = ModmailBot()  # pylint: disable=invalid-name
-=======
     if os.name != 'nt':
         uvloop.install()
     bot = ModmailBot()
->>>>>>> 49150df7
     bot.run()