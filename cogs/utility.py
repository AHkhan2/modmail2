import discord
from discord.ext import commands
import datetime
import traceback
import inspect
import io
import textwrap
from contextlib import redirect_stdout
from difflib import get_close_matches

from core.paginator import PaginatorSession
from core.decorators import auth_required, owner_only, trigger_typing


class Utility:
    """General commands that provide utility"""

    def __init__(self, bot):
        self.bot = bot

    def format_cog_help(self, ctx, cog):
        """Formats the text for a cog help"""
        sigs = []
        prefix = self.bot.prefix

        for cmd in self.bot.commands:
            if cmd.hidden:
                continue
            if cmd.instance is cog:
                sigs.append(len(cmd.qualified_name) + len(prefix))
                if hasattr(cmd, 'all_commands'):
                    for c in cmd.all_commands.values():
                        sigs.append(len('\u200b  └─ ' + c.name) + 1)

        if not sigs:
            return

        maxlen = max(sigs)

        fmt = ['']
        index = 0
        for cmd in self.bot.commands:
            if cmd.instance is cog:
                if cmd.hidden:
                    continue
                if len(fmt[index] + f'`{prefix+cmd.qualified_name:<{maxlen}}` - ' + f'{cmd.short_doc:<{maxlen}}\n') > 1024:
                    index += 1
                    fmt.append('')
                fmt[index] += f'`{prefix+cmd.qualified_name:<{maxlen}}` - '
                fmt[index] += f'{cmd.short_doc:<{maxlen}}\n'
                if hasattr(cmd, 'commands'):
                    for i, c in enumerate(cmd.commands):
                        if len(cmd.commands) == i + 1:  # last
                            branch = '\u200b  └─ ' + c.name
                        else:
                            branch = '\u200b  ├─ ' + c.name
                        if len(fmt[index] + f"`{branch:<{maxlen+1}}` - " + f"{c.short_doc:<{maxlen}}\n") > 1024:
                            index += 1
                            fmt.append('')
                        fmt[index] += f"`{branch:<{maxlen+1}}` - "
                        fmt[index] += f"{c.short_doc:<{maxlen}}\n"

        em = discord.Embed(
            description='*' + inspect.getdoc(cog) + '*',
            color=discord.Colour.green()
        )
        em.set_author(name=cog.__class__.__name__ + ' - Help', icon_url=ctx.bot.user.avatar_url)

        for n, i in enumerate(fmt):
            if n == 0:
                em.add_field(name='Commands', value=i)
            else:
                em.add_field(name=u'\u200b', value=i)

        em.set_footer(text=f'Type {prefix}command for more info on a command.')
        return em

    def format_command_help(self, ctx, cmd):
        """Formats command help."""
        prefix = self.bot.prefix
        em = discord.Embed(
            color=discord.Color.green(),
            description=cmd.help
        )

        if hasattr(cmd, 'invoke_without_command') and cmd.invoke_without_command:
            em.title = f'`Usage: {prefix}{cmd.signature}`'
        else:
            em.title = f'`{prefix}{cmd.signature}`'

        if not hasattr(cmd, 'commands'):
            return em

        maxlen = max(len(prefix + str(c)) for c in cmd.commands)
        fmt = ''

        for i, c in enumerate(cmd.commands):
            if len(cmd.commands) == i + 1:  # last
                branch = '└─ ' + c.name
            else:
                branch = '├─ ' + c.name
            fmt += f"`{branch:<{maxlen+1}}` - "
            fmt += f"{c.short_doc:<{maxlen}}\n"

        em.add_field(name='Subcommands', value=fmt)
        em.set_footer(text=f'Type {prefix}help {cmd} command for more info on a command.')

        return em

    def format_not_found(self, ctx, command):
        prefix = ctx.prefix
        em = discord.Embed()
        em.title = 'Could not find a cog or command by that name.'
        em.color = discord.Color.red()
        em.set_footer(text=f'Type {prefix}help to get a full list of commands.')
        cogs = get_close_matches(command, self.bot.cogs.keys())
        cmds = get_close_matches(command, self.bot.all_commands.keys())
        if cogs or cmds:
            em.description = 'Did you mean...'
        if cogs:
            em.add_field(name='Cogs', value='\n'.join(f'`{x}`' for x in cogs))
        if cmds:
            em.add_field(name='Commands', value='\n'.join(f'`{x}`' for x in cmds))
        return em

    @commands.command()
    async def help(self, ctx, *, command: str=None):
        """Shows the help message."""

        await ctx.trigger_typing()

        if command is not None:
            cog = self.bot.cogs.get(command)
            cmd = self.bot.get_command(command)
            if cog is not None:
                em = self.format_cog_help(ctx, cog)
            elif cmd is not None:
                em = self.format_command_help(ctx, cmd)
            else:
                em = self.format_not_found(ctx, command)
            if em:
                return await ctx.send(embed=em)

        pages = []

        for _, cog in sorted(self.bot.cogs.items()):
            em = self.format_cog_help(ctx, cog)
            if em:
                pages.append(em)

        p_session = PaginatorSession(ctx, *pages)

        await p_session.run()

    @commands.command()
    @trigger_typing
    async def about(self, ctx):
        """Shows information about the bot."""
        em = discord.Embed(color=discord.Color.green(), timestamp=datetime.datetime.utcnow())
        em.set_author(name='Mod Mail - Information', icon_url=self.bot.user.avatar_url)
        em.set_thumbnail(url=self.bot.user.avatar_url)

        em.description = 'This is an open source discord bot made by kyb3r and '\
                         'improved upon suggestions by the users! This bot serves as a means for members to '\
                         'easily communicate with server leadership in an organised manner.'

        try:
            async with self.bot.session.get('https://api.modmail.tk/metadata') as resp:
                meta = await resp.json()
        except:
            meta = None

        em.add_field(name='Uptime', value=self.bot.uptime)
        if meta:
            em.add_field(name='Instances', value=meta['instances'])
        else:
            em.add_field(name='Latency', value=f'{self.bot.latency*1000:.2f} ms')

        em.add_field(name='Version', value=f'[`{self.bot.version}`](https://github.com/kyb3r/modmail/blob/master/bot.py#L25)')
        em.add_field(name='Author', value='[`kyb3r`](https://github.com/kyb3r)')

        em.add_field(name='Latest Updates', value=await self.bot.get_latest_updates())

        footer = f'Bot ID: {self.bot.user.id}'

        if meta:
            if self.bot.version != meta['latest_version']:
                footer = f"A newer version is available v{meta['latest_version']}"
            else:
                footer = 'You are up to date with the latest version.'

        em.add_field(name='Github', value='https://github.com/kyb3r/modmail', inline=False)

        em.set_footer(text=footer)

        await ctx.send(embed=em)

    @commands.command()
    @owner_only()
    @auth_required
    @trigger_typing
    async def github(self, ctx):
        """Shows the github user your access token is linked to."""
        if ctx.invoked_subcommand:
            return

        data = await self.bot.modmail_api.get_user_info()

        em = discord.Embed(
            title='Github',
            description='Current User',
            color=discord.Color.green()
        )
        user = data['user']
        em.set_author(name=user['username'], icon_url=user['avatar_url'], url=user['url'])
        em.set_thumbnail(url=user['avatar_url'])
        await ctx.send(embed=em)

    @commands.command()
    @owner_only()
    @auth_required
    @trigger_typing
    async def update(self, ctx):
        """Updates the bot, this only works with heroku users."""
        metadata = await self.bot.modmail_api.get_metadata()

        em = discord.Embed(
            title='Already up to date',
            description=f'The latest version is [`{self.bot.version}`](https://github.com/kyb3r/modmail/blob/master/bot.py#L25)',
            color=discord.Color.green()
        )

        if metadata['latest_version'] == self.bot.version:
            data = await self.bot.modmail_api.get_user_info()
            if not data['error']:
                user = data['user']
                em.set_author(name=user['username'], icon_url=user['avatar_url'], url=user['url'])
        else:
            data = await self.bot.modmail_api.update_repository()

            commit_data = data['data']
            user = data['user']
            em.title = 'Success'
            em.set_author(name=user['username'], icon_url=user['avatar_url'], url=user['url'])
            em.set_footer(text=f"Updating modmail v{self.bot.version} -> v{metadata['latest_version']}")

            if commit_data:
                em.description = 'Bot successfully updated, the bot will restart momentarily'
                message = commit_data['commit']['message']
                html_url = commit_data["html_url"]
                short_sha = commit_data['sha'][:6]
                em.add_field(name='Merge Commit', value=f"[`{short_sha}`]({html_url}) {message} - {user['username']}")
            else:
                em.description = 'Already up to date with master repository.'

        em.add_field(name='Latest Commit', value=await self.bot.get_latest_updates(limit=1), inline=False)

        await ctx.send(embed=em)

    @commands.command(name='status', aliases=['customstatus', 'presence'])
    @commands.has_permissions(administrator=True)
    async def _status(self, ctx, *, message):
        """Set a custom playing status for the bot.

        Set the message to `clear` if you want to remove the playing status.
        """

        if message == 'clear':
            self.bot.config['status'] = None
            await self.bot.config.update()
            return await self.bot.change_presence(activity=None)

        await self.bot.change_presence(activity=discord.Game(message))
        self.bot.config['status'] = message
        await self.bot.config.update()

        em = discord.Embed(title='Status Changed')
        em.description = message
        em.color = discord.Color.green()
        await ctx.send(embed=em)

    @commands.command()
    @trigger_typing
    @commands.has_permissions(administrator=True)
    async def ping(self, ctx):
        """Pong! Returns your websocket latency."""
        em = discord.Embed()
        em.title = 'Pong! Websocket Latency:'
        em.description = f'{self.bot.ws.latency * 1000:.4f} ms'
        em.color = 0x00FF00
        await ctx.send(embed=em)

    @commands.command()
    @commands.has_permissions(administrator=True)
    async def mention(self, ctx, *, mention=None):
<<<<<<< HEAD
        """Changes what the bot mentions at the start of each thread."""
        current = self.bot.config.get("mention", "@here")
=======
        '''Changes what the bot mentions at the start of each thread.'''
        current = self.bot.config.get('mention', '@here')
>>>>>>> d98a1df4
        em = discord.Embed(
            title='Current text',
            color=discord.Color.green(),
            description=f'{current}'
        )

        if mention is None:
            await ctx.send(embed=em)
        else:
            em.title = 'Changed mention!'
            em.description = f'On thread creation the bot now says {mention}'
            self.bot.config['mention'] = mention
            await self.bot.config.update()
            await ctx.send(embed=em)

    @commands.command()
    @commands.has_permissions(administrator=True)
    async def prefix(self, ctx, *, prefix=None):
        """Changes the prefix for the bot."""

        current = self.bot.prefix
        em = discord.Embed(
            title='Current prefix',
            color=discord.Color.green(),
            description=f'{current}'
        )

        if prefix is None:
            await ctx.send(embed=em)
        else:
            em.title = 'Changed prefix!'
            em.description = f'Set prefix to `{prefix}`'
            self.bot.config['prefix'] = prefix
            await self.bot.config.update()
            await ctx.send(embed=em)

    @commands.group()
    @owner_only()
    async def config(self, ctx):
        """Change configuration for the bot.

        You shouldn't have to use these commands as other commands such
        as `prefix` and `status` should change config vars for you.
        """
        if ctx.invoked_subcommand is None:
            cmd = self.bot.get_command('help')
            await ctx.invoke(cmd, command='config')

    @config.command(name='set')
    async def _set(self, ctx, key: str.lower, *, value):
        """
        Sets a configuration variable and its value
        """

        em = discord.Embed(
            title='Success',
            color=discord.Color.green(),
            description=f'Set `{key}` to `{value}`'
        )

        if key not in self.bot.mutable_config_keys:
            em.title = 'Error'
            em.color = discord.Color.green()
            em.description = f'{key} is an invalid key.'
            valid_keys = [f'`{k}`' for k in self.bot.mutable_config_keys]
            em.add_field(name='Valid keys', value=', '.join(valid_keys))
        else:
            await self.bot.config.update({key: value})

        await ctx.send(embed=em)

    @config.command(name='del')
    async def _del(self, ctx, key: str.lower):
        """Sets a specified key from the config to nothing."""
        em = discord.Embed(
            title='Success',
            color=discord.Color.green(),
            description=f'Set `{key}` to nothing.'
        )

        if key not in self.bot.mutable_config_keys:
            em.title = 'Error'
            em.color = discord.Color.green()
            em.description = f'{key} is an invalid key.'
            valid_keys = [f'`{k}`' for k in self.bot.mutable_config_keys]
            em.add_field(name='Valid keys', value=', '.join(valid_keys))
        else:
            self.bot.config.cache[key] = None
            await self.bot.config.update()

        await ctx.send(embed=em)

    @config.command(name='get')
    async def get(self, ctx, key=None):
        """Shows the config variables that are currently set."""
        em = discord.Embed(color=discord.Color.green())
        em.set_author(name='Current config', icon_url=self.bot.user.avatar_url)

        if key and key not in self.bot.mutable_config_keys:
            em.title = 'Error'
            em.color = discord.Color.green()
            em.description = f'`{key}` is an invalid key.'
            valid_keys = [f'`{k}`' for k in self.bot.mutable_config_keys]
            em.add_field(name='Valid keys', value=', '.join(valid_keys))
        elif key:
            em.set_author(name='Config variable', icon_url=self.bot.user.avatar_url)
            em.description = f'`{key}` is set to `{self.bot.config.get(key)}`'
        else:
            em.description = 'Here is a list of currently set configuration variables.'

            config = {
                k: v for k, v in self.bot.config.cache.items()
                if v and k in self.bot.mutable_config_keys
            }

            for k, v in reversed(list(config.items())):
                em.add_field(name=k, value=f'`{v}`', inline=False)

        await ctx.send(embed=em)

    @commands.group(name='alias', aliases=['aliases'])
    @commands.has_permissions(manage_messages=True)
    async def aliases(self, ctx):
        """Returns a list of aliases that are currently set."""
        if ctx.invoked_subcommand is not None:
            return

        embeds = []

        em = discord.Embed(color=discord.Color.green())
        em.set_author(name='Command aliases', icon_url=ctx.guild.icon_url)

        embeds.append(em)

        em.description = 'Here is a list of aliases that are currently configured.'
        em.set_footer(text=f'Do {self.bot.prefix}help aliases for more commands.')

        if not self.bot.aliases:
            em.color = discord.Color.red()
            em.description = f'You dont have any aliases at the moment.'

        for name, value in self.bot.aliases.items():
            if len(em.fields) == 5:
                em = discord.Embed(color=discord.Color.green(), description=em.description)
                em.set_author(name='Command aliases', icon_url=ctx.guild.icon_url)
                em.set_footer(text=f'Do {self.bot.prefix}help aliases for more commands.')
                embeds.append(em)
            em.add_field(name=name, value=value, inline=False)

        session = PaginatorSession(ctx, *embeds)
        await session.run()

    @aliases.command(name='add')
    async def _add(self, ctx, name: str.lower, *, value):
        """Add an alias to the bot config."""
        if 'aliases' not in self.bot.config.cache:
            self.bot.config['aliases'] = {}

        self.bot.config.aliases[name] = value
        await self.bot.config.update()

        em = discord.Embed(
            title='Added alias',
            color=discord.Color.green(),
            description=f'`{name}` points to: {value}'
        )

        await ctx.send(embed=em)

    @aliases.command(name='del')
    async def __del(self, ctx, *, name: str.lower):
        """Removes a alias from bot config."""

        if 'aliases' not in self.bot.config.cache:
            self.bot.config['aliases'] = {}

        em = discord.Embed(
            title='Removed alias',
            color=discord.Color.green(),
            description=f'`{name}` no longer exists.'
        )

        if not self.bot.config.aliases.get(name):
            em.title = 'Error'
            em.color = discord.Color.red()
            em.description = f'Alias `{name}` does not exist.'
        else:
            self.bot.config['aliases'][name] = None
            await self.bot.config.update()

        await ctx.send(embed=em)

    @commands.command(hidden=True, name='eval')
    @owner_only()
    async def _eval(self, ctx, *, body):
        """Evaluates python code"""
        env = {
            'ctx': ctx,
            'bot': self.bot,
            'channel': ctx.channel,
            'author': ctx.author,
            'guild': ctx.guild,
            'message': ctx.message,
            'source': inspect.getsource,
        }

        env.update(globals())

        def cleanup_code(content):
            """Automatically removes code blocks from the code."""
            # remove ```py\n```
            if content.startswith('```') and content.endswith('```'):
                return '\n'.join(content.split('\n')[1:-1])

            # remove `foo`
            return content.strip('` \n')

        body = cleanup_code(body)
        stdout = io.StringIO()
        err = None

        to_compile = f'async def func():\n{textwrap.indent(body, "  ")}'

        def paginate(text: str):
            """Simple generator that paginates text."""
            last = 0
            pages = []
            for curr in range(0, len(text)):
                if curr % 1980 == 0:
                    pages.append(text[last:curr])
                    last = curr
                    appd_index = curr
            if appd_index != len(text) - 1:
                pages.append(text[last:curr])
            return list(filter(lambda a: a != '', pages))

        try:
            exec(to_compile, env)
        except Exception as e:
            err = await ctx.send(f'```py\n{e.__class__.__name__}: {e}\n```')
            return await ctx.message.add_reaction('\u2049')

        func = env['func']
        try:
            with redirect_stdout(stdout):
                ret = await func()
        except Exception:
            value = stdout.getvalue()
            err = await ctx.send(f'```py\n{value}{traceback.format_exc()}\n```')
        else:
            value = stdout.getvalue()
            if ret is None:
                if value:
                    try:
                        await ctx.send(f'```py\n{value}\n```')
                    except:
                        paginated_text = paginate(value)
                        for page in paginated_text:
                            if page == paginated_text[-1]:
                                await ctx.send(f'```py\n{page}\n```')
                                break
                            await ctx.send(f'```py\n{page}\n```')
            else:
                try:
                    await ctx.send(f'```py\n{value}{ret}\n```')
                except:
                    paginated_text = paginate(f"{value}{ret}")
                    for page in paginated_text:
                        if page == paginated_text[-1]:
                            await ctx.send(f'```py\n{page}\n```')
                            break
                        await ctx.send(f'```py\n{page}\n```')

        if err:
            await ctx.message.add_reaction('\u2049')


def setup(bot):
    bot.add_cog(Utility(bot))<|MERGE_RESOLUTION|>--- conflicted
+++ resolved
@@ -293,13 +293,8 @@
     @commands.command()
     @commands.has_permissions(administrator=True)
     async def mention(self, ctx, *, mention=None):
-<<<<<<< HEAD
         """Changes what the bot mentions at the start of each thread."""
-        current = self.bot.config.get("mention", "@here")
-=======
-        '''Changes what the bot mentions at the start of each thread.'''
         current = self.bot.config.get('mention', '@here')
->>>>>>> d98a1df4
         em = discord.Embed(
             title='Current text',
             color=discord.Color.green(),
